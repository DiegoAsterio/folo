--- conflicted
+++ resolved
@@ -1,17 +1,3 @@
-<<<<<<< HEAD
-use crate::constants::{self, GENERAL_MILLISECONDS_BUCKETS};
-use crate::io::IoWaker;
-use crate::metrics::{Event, EventBuilder};
-use crate::rt::{
-    async_agent::AsyncAgentCommand, current_async_agent, remote_result_box::RemoteResultBox,
-    remote_task::RemoteTask, sync_agent::SyncAgentCommand, ErasedSyncTask, RemoteJoinHandle,
-};
-use crate::time::UltraLowPrecisionInstant;
-use core_affinity::CoreId;
-use crossbeam::channel;
-use crossbeam::queue::SegQueue;
-=======
->>>>>>> 794d9c69
 use std::any::type_name;
 use std::cell::Cell;
 use std::collections::HashMap;
@@ -33,7 +19,7 @@
 use crate::rt::remote_task::RemoteTask;
 use crate::rt::sync_agent::SyncAgentCommand;
 use crate::rt::{current_async_agent, ErasedSyncTask, RemoteJoinHandle};
-use crate::time::LowPrecisionInstant;
+use crate::time::UltraLowPrecisionInstant;
 
 // TODO: In a real implementation we should split this up into multiple layers:
 // 1) Validation and input processing (what is the command, is it valid in context, etc).
@@ -191,31 +177,6 @@
 pub struct RuntimeClient {
     core_clients: HashMap<CoreId, CoreClient>,
 
-<<<<<<< HEAD
-    // We often prefer to give work to the same processor, so we split
-    // the sync command architecture up by the processor ID.
-    sync_command_txs_by_processor: HashMap<CoreId, Box<[channel::Sender<SyncAgentCommand>]>>,
-    sync_task_queues_by_processor: HashMap<CoreId, Arc<SegQueue<ErasedSyncTask>>>,
-    sync_priority_task_queues_by_processor: HashMap<CoreId, Arc<SegQueue<ErasedSyncTask>>>,
-
-    // We do not submit tasks directly to the sync agents. Instead, we submit tasks to the queues
-    // and flush the queues once per agent loop. This avoids excessive cross-thread chatter when
-    // submitting multiple tasks into the same queue.
-    // We use Arc here simply to avoid the value having to implement `Clone` as required by HashMap.
-    // Note that runtime clients are passed to worker threads from another thread, so thread-safe.
-    pending_sync_tasks_by_processor: HashMap<CoreId, Arc<SegQueue<ErasedSyncTask>>>,
-    pending_sync_priority_tasks_by_processor: HashMap<CoreId, Arc<SegQueue<ErasedSyncTask>>>,
-=======
-    // The TCP dispatcher is a special-purpose async worker that only handles TCP listener tasks
-    // because Windows only supports one TCP listen socket per port and only the completion handling
-    // is feasible to parallelize. In our case we use one non-pinned thread for both initiating and
-    // completing TCP connection acceptance. Possible scale-out option is to parallelize completions
-    // later, although that implies making completion handling thread-safe, which is atypical for
-    // the rest of our architecture.
-    tcp_dispatcher_command_tx: channel::Sender<AsyncAgentCommand>,
-    tcp_dispatcher_io_waker: IoWaker,
->>>>>>> 794d9c69
-
     processor_ids: Box<[CoreId]>,
 
     // This is None if `.wait()` has already been called - the field can be consumed only once,
@@ -230,35 +191,13 @@
 impl RuntimeClient {
     #[allow(clippy::too_many_arguments)] // Ssssshhhhh, sleep little Clippy!
     pub(super) fn new(
-<<<<<<< HEAD
-        async_command_txs: Box<[channel::Sender<AsyncAgentCommand>]>,
-        async_io_wakers: Box<[IoWaker]>,
-        sync_command_txs_by_processor: HashMap<CoreId, Box<[channel::Sender<SyncAgentCommand>]>>,
-        sync_task_queues_by_processor: HashMap<CoreId, Arc<SegQueue<ErasedSyncTask>>>,
-        sync_priority_task_queues_by_processor: HashMap<CoreId, Arc<SegQueue<ErasedSyncTask>>>,
-=======
         core_clients: HashMap<CoreId, CoreClient>,
-        tcp_dispatcher_command_tx: channel::Sender<AsyncAgentCommand>,
-        tcp_dispatcher_io_waker: IoWaker,
->>>>>>> 794d9c69
         processor_ids: Box<[CoreId]>,
         join_handles: Box<[thread::JoinHandle<()>]>,
         is_stopping: Arc<AtomicBool>,
     ) -> Self {
         Self {
-<<<<<<< HEAD
-            async_command_txs,
-            async_io_wakers,
-            sync_command_txs_by_processor,
-            sync_task_queues_by_processor,
-            sync_priority_task_queues_by_processor,
-            pending_sync_tasks_by_processor,
-            pending_sync_priority_tasks_by_processor,
-=======
             core_clients,
-            tcp_dispatcher_command_tx,
-            tcp_dispatcher_io_waker,
->>>>>>> 794d9c69
             processor_ids,
             join_handles: Arc::new(Mutex::new(Some(join_handles))),
             is_stopping,
@@ -315,16 +254,11 @@
         F: Future<Output = R> + 'static,
         R: Send + 'static,
     {
-<<<<<<< HEAD
         let started = UltraLowPrecisionInstant::now();
-        let worker_count = self.async_command_txs.len();
-=======
-        let started = LowPrecisionInstant::now();
->>>>>>> 794d9c69
 
         let mut join_handles = Vec::with_capacity(self.core_clients.len());
 
-        for (_, proc) in &self.core_clients {
+        for proc in self.core_clients.values() {
             let future_fn = clone_future_fn();
 
             // Just because we are spawning a future on another thread does not mean it has to be a
@@ -486,10 +420,10 @@
     /// the current thread's agent at the end of every execution loop that could potentially have
     /// added some tasks.
     pub fn submit_pending_tasks(&self) {
-        for (_, proc) in &self.core_clients {
+        for proc in self.core_clients.values() {
             proc.submit_pending_sync_tasks();
         }
-        for (_, proc) in &self.core_clients {
+        for proc in self.core_clients.values() {
             proc.submit_pending_sync_priority_tasks();
         }
     }
@@ -498,25 +432,9 @@
     ///
     /// This returns immediately. To wait for the runtime to stop, use `wait()`.
     pub fn stop(&self) {
-        for (_, proc) in &self.core_clients {
+        for proc in self.core_clients.values() {
             proc.terminate();
         }
-
-<<<<<<< HEAD
-        for txs in self.sync_command_txs_by_processor.values() {
-            for tx in txs {
-                // We ignore the return value because if the worker has already stopped, the channel
-                // may be closed in which case the send may simply fail.
-                _ = tx.send(crate::rt::sync_agent::SyncAgentCommand::Terminate);
-            }
-        }
-=======
-        // We ignore the return value because if the worker has already stopped, the channel
-        // may be closed in which case the send may simply fail.
-        _ = self
-            .tcp_dispatcher_command_tx
-            .send(AsyncAgentCommand::Terminate);
->>>>>>> 794d9c69
     }
 
     /// Returns `true` if the runtime has been asked to stop.
@@ -575,42 +493,7 @@
 impl fmt::Debug for RuntimeClient {
     fn fmt(&self, f: &mut fmt::Formatter<'_>) -> fmt::Result {
         f.debug_struct("RuntimeClient")
-<<<<<<< HEAD
-            .field("async_command_txs", &self.async_command_txs)
-            .field("async_io_wakers", &self.async_io_wakers)
-            .field(
-                "sync_command_txs_by_processor",
-                &self.sync_command_txs_by_processor,
-            )
-            .field(
-                "sync_task_queues_by_processor",
-                &self.sync_task_queues_by_processor,
-            )
-            .field(
-                "sync_priority_task_queues_by_processor",
-                &self.sync_priority_task_queues_by_processor,
-            )
-            .field(
-                "pending_sync_tasks_by_processor",
-                &self
-                    .pending_sync_tasks_by_processor
-                    .iter()
-                    .map(|x| x.1.len())
-                    .sum::<usize>(),
-            )
-            .field(
-                "pending_sync_priority_tasks_by_processor",
-                &self
-                    .pending_sync_priority_tasks_by_processor
-                    .iter()
-                    .map(|x| x.1.len())
-                    .sum::<usize>(),
-            )
-=======
             .field("core_clients", &self.core_clients)
-            .field("tcp_dispatcher_command_tx", &self.tcp_dispatcher_command_tx)
-            .field("tcp_dispatcher_io_waker", &self.tcp_dispatcher_io_waker)
->>>>>>> 794d9c69
             .field("processor_ids", &self.processor_ids)
             .field("join_handles", &self.join_handles)
             .field("is_stopping", &self.is_stopping)
